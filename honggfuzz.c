/*
 *
 * honggfuzz - the main file
 * -----------------------------------------
 *
 * Author:
 * Robert Swiecki <swiecki@google.com>
 * Felix Gröbert <groebert@google.com>
 *
 * Copyright 2010-2015 by Google Inc. All Rights Reserved.
 *
 * Licensed under the Apache License, Version 2.0 (the "License"); you may
 * not use this file except in compliance with the License. You may obtain
 * a copy of the License at
 *
 * http://www.apache.org/licenses/LICENSE-2.0
 *
 * Unless required by applicable law or agreed to in writing, software
 * distributed under the License is distributed on an "AS IS" BASIS,
 * WITHOUT WARRANTIES OR CONDITIONS OF ANY KIND, either express or
 * implied. See the License for the specific language governing
 * permissions and limitations under the License.
 *
 */

#include <getopt.h>
#include <stdio.h>
#include <stdlib.h>
#include <string.h>
#include <time.h>
#include <unistd.h>

#include "common.h"
#include "log.h"
#include "files.h"
#include "fuzz.h"
#include "util.h"

#define AB ANSI_BOLD
#define AC ANSI_CLEAR
#define ANSI_BOLD "\033[1m"
#define ANSI_CLEAR "\033[0m"

static bool checkFor_FILE_PLACEHOLDER(char **args)
{
    for (int x = 0; args[x]; x++) {
        if (strstr(args[x], _HF_FILE_PLACEHOLDER))
            return true;
    }
    return false;
}

static void usage(bool exit_success)
{
    /*  *INDENT-OFF* */
    printf(AB PROG_NAME " version " PROG_VERSION " by " PROG_AUTHORS AC "\n");
    printf("%s",
           " [" AB "-f val" AC "] : input file corpus directory\n"
           "            (or a path to a single input file)\n"
           " [" AB "-h" AC "]     : this help\n"
           " [" AB "-q" AC "]     : null-ify children's stdin, stdout, stderr; make them quiet\n"
           "            (default: " AB "false" AC ")\n"
           " [" AB "-s" AC "]     : provide fuzzing input on STDIN, instead of a file argument\n"
           "            (default: " AB "false" AC ")\n"
           " [" AB "-u" AC "]     : save unique test-cases only, otherwise (if not used) append\n"
           "            current timestamp to the output filenames (default: " AB "false" AC ")\n"
	   " [" AB "-v" AC "]     : display simple log messages on stdout instead of using ANSI\n"
           "            console (default: " AB "false " AC ")\n"
           " [" AB "-d val" AC "] : debug level (0 - FATAL ... 4 - DEBUG), (default: '" AB "3" AC
           "' [INFO])\n"
           " [" AB "-e val" AC "] : file extension (e.g. 'swf'), (default: '" AB "fuzz" AC "')\n"
           " [" AB "-W val" AC "] : Workspace directory to save crashes & runtime files\n"
           "            (default: current '.')\n"
           " [" AB "-r val" AC "] : flip rate, (default: '" AB "0.001" AC "')\n"
           " [" AB "-w val" AC "] : wordlist, (default: empty) [tokens delimited by NUL-bytes]\n"
           " [" AB "-c val" AC "] : external command modifying the input corpus of files,\n"
           "            instead of -r/-m (default: " AB "none" AC ")\n"
           " [" AB "-t val" AC "] : timeout (in secs), (default: '" AB "3" AC "' [0 - no timeout])\n"
           " [" AB "-a val" AC "] : address limit (from si.si_addr) below which crashes\n"
           "            are not reported, (default: '" AB "0" AC "' [suggested: 65535])\n"
           " [" AB "-n val" AC "] : number of concurrent fuzzing threads, (default: '" AB "2" AC "')\n"
           " [" AB "-N val" AC "] : number of fuzzing mutations, (default: '" AB "0" AC "' [infinite])\n"
           " [" AB "-l val" AC "] : per process memory limit in MiB, (default: '" AB "0" AC "' [no limit])\n"
           " [" AB "-R val" AC "] : write report to this file, (default: '" AB _HF_REPORT_FILE AC "')\n"
           " [" AB "-F val" AC "] : Maximal size of files created by the fuzzer (default '" AB "1048576" AC "')\n"
           " [" AB "-E val" AC "] : Pass this environment variable (default '" AB "empty" AC "')\n"
           "            can be used multiple times\n"
#if defined(_HF_ARCH_LINUX)
           " [" AB "-p val" AC "] : [Linux] attach to a pid (and its thread group), instead of \n"
           "            monitoring a previously created process, (default: '" AB "0" AC "' [none])\n"
           " [" AB "-LR" AC "]    : [Linux] Don't disable ASLR randomization, might be useful with MSAN\n"
           " [" AB "-LU" AC "]    : [Linux] Report MSAN's UMRS (uninitialized memory access)\n"
           " [" AB "-g val" AC "] : [Linux] allow that many regressions (perf events) wrt the best one\n"
           " [" AB "-o val" AC "] : [Linux] cut-off address, don't record branches above that address\n"
           " [" AB "-D val" AC "] : [Linux] create a file dynamically with Linux perf counters,\n"
           "            can be used with or without the '-f' flag (initial file contents)\n"
           "            (default: " AB "none" AC ")\n"
           "            Available counters: \n"
           "               " AB "'i' " AC "- PERF_COUNT_HW_INSTRUCTIONS (total IPs)\n"
           "               " AB "'b' " AC "- PERF_COUNT_HW_BRANCH_INSTRUCTIONS (total jumps/calls)\n"
           "               " AB "'p' " AC "- PERF_SAMPLE_IP (unique code blocks)\n"
           "                     (newer Intel CPUs only)\n"
           "               " AB "'e' " AC "- PERF_SAMPLE_IP/PERF_SAMPLE_ADDR (unique branch edges)\n"
           "                     (newer Intel CPUs only)\n"
#endif /* defined(_HF_ARCH_LINUX) */
           "\nExamples:\n"
           " Run the binary over a mutated file chosen from the directory:\n"
           AB "  " PROG_NAME " -f input_dir -- /usr/bin/tiffinfo -D " _HF_FILE_PLACEHOLDER AC "\n"
           " As above, provide input over STDIN:\n"
           AB "  " PROG_NAME " -f input_dir -- /usr/bin/djpeg\n" AC
#if defined(_HF_ARCH_LINUX)
           " Run the binary over a dynamic file, maximize total no. of instructions:\n"
           AB "  " PROG_NAME " -Di -- /usr/bin/tiffinfo -D " _HF_FILE_PLACEHOLDER AC "\n"
           " Run the binary over a dynamic file, maximize total no. of branches:\n"
           AB "  " PROG_NAME " -Db -- /usr/bin/tiffinfo -D " _HF_FILE_PLACEHOLDER AC "\n"
           " Run the binary over a dynamic file, maximize unique code blocks (coverage):\n"
           AB "  " PROG_NAME " -Dp -- /usr/bin/tiffinfo -D " _HF_FILE_PLACEHOLDER AC "\n"
           " Run the binary over a dynamic file, maximize unique branches (edges):\n"
           AB "  " PROG_NAME " -De -- /usr/bin/tiffinfo -D " _HF_FILE_PLACEHOLDER AC "\n"
           " Run the binary over a dynamic file, maximize custom counters (experimental):\n"
           AB "  " PROG_NAME " -Df -- /usr/bin/tiffinfo -D " _HF_FILE_PLACEHOLDER AC "\n"
#endif /* defined(_HF_ARCH_LINUX) */
          );
    /*  *INDENT-ON* */

    if (exit_success) {
        exit(EXIT_SUCCESS);
    } else {
        exit(EXIT_FAILURE);
    }
}

int main(int argc, char **argv)
{
    int c;
    int ll = l_INFO;
    honggfuzz_t hfuzz = {
        .cmdline = NULL,
        .inputFile = NULL,
        .nullifyStdio = false,
        .useScreen = true,
        .fuzzStdin = false,
        .saveUnique = false,
        .fileExtn = "fuzz",
        .workDir = ".",
        .flipRate = 0.001f,
        .externalCommand = NULL,
        .dictionaryFile = NULL,
        .dictionary = NULL,
        .dictionaryCnt = 0,
        .maxFileSz = (1024 * 1024),
        .tmOut = 3,
        .mutationsMax = 0,
        .threadsFinished = 0,
        .threadsMax = 2,
        .ignoreAddr = NULL,
        .reportFile = _HF_REPORT_FILE,
        .asLimit = 0UL,
        .files = NULL,
        .fileCnt = 0,
        .pid = 0,
        .envs = {[0 ... (ARRAYSIZE(hfuzz.envs) - 1)] = NULL,},

        .timeStart = time(NULL),
        .mutationsCnt = 0,
        .crashesCnt = 0,
        .timeoutedCnt = 0,

        .dynFileMethod = _HF_DYNFILE_NONE,
        .dynamicFileBest = NULL,
        .dynamicFileBestSz = 1,
        .branchBestCnt = {[0 ... (ARRAYSIZE(hfuzz.branchBestCnt) - 1)] = 0,},
        .dynamicRegressionCnt = 0,
        .dynamicCutOffAddr = ~(0ULL),
        .dynamicFile_mutex = PTHREAD_MUTEX_INITIALIZER,

        .disableRandomization = true,
        .msanReportUMRS = false,
    };

    if (argc < 2) {
        usage(true);
    }

    for (;;) {
<<<<<<< HEAD
        c = getopt(argc, argv, "-?hqvsuf:d:e:W:r:c:F:D:t:a:R:n:N:l:p:g:o:E:w:");
=======
        c = getopt(argc, argv, "-?hqvsuf:d:e:r:c:F:D:t:a:R:n:N:l:p:g:o:E:w:L:");
>>>>>>> 05670174
        if (c < 0)
            break;

        switch (c) {
        case 'f':
            hfuzz.inputFile = optarg;
            break;
        case 'h':
        case '?':
            usage(true);
            break;
        case 'q':
            hfuzz.nullifyStdio = true;
            break;
        case 'v':
            hfuzz.useScreen = false;
            break;
        case 's':
            hfuzz.fuzzStdin = true;
            break;
        case 'u':
            hfuzz.saveUnique = true;
            break;
        case 'd':
            ll = atoi(optarg);
            break;
        case 'e':
            hfuzz.fileExtn = optarg;
            break;
        case 'W':
            hfuzz.workDir = optarg;
            break;
        case 'r':
            hfuzz.flipRate = strtod(optarg, NULL);
            break;
        case 'c':
            hfuzz.externalCommand = optarg;
            break;
        case 'F':
            hfuzz.maxFileSz = strtoul(optarg, NULL, 0);
            break;
        case 'D':
            switch (optarg[0]) {
            case 'i':
                hfuzz.dynFileMethod |= _HF_DYNFILE_INSTR_COUNT;
                break;
            case 'b':
                hfuzz.dynFileMethod |= _HF_DYNFILE_BRANCH_COUNT;
                break;
            case 'p':
                hfuzz.dynFileMethod |= _HF_DYNFILE_UNIQUE_BLOCK_COUNT;
                break;
            case 'e':
                hfuzz.dynFileMethod |= _HF_DYNFILE_UNIQUE_EDGE_COUNT;
                break;
            case 'f':
                hfuzz.dynFileMethod |= _HF_DYNFILE_CUSTOM;
                break;
            default:
                LOGMSG(l_ERROR, "Unknown -D mode");
                usage(EXIT_FAILURE);
                break;
            }
            break;
        case 't':
            hfuzz.tmOut = atol(optarg);
            break;
        case 'a':
            hfuzz.ignoreAddr = (void *)strtoul(optarg, NULL, 0);
            break;
        case 'R':
            hfuzz.reportFile = optarg;
            break;
        case 'n':
            hfuzz.threadsMax = atol(optarg);
            break;
        case 'N':
            hfuzz.mutationsMax = atol(optarg);
            break;
        case 'l':
            hfuzz.asLimit = strtoul(optarg, NULL, 0);
            break;
        case 'p':
            hfuzz.pid = atoi(optarg);
            break;
        case 'g':
            hfuzz.dynamicRegressionCnt = atoi(optarg);
            break;
        case 'o':
            hfuzz.dynamicCutOffAddr = strtoull(optarg, NULL, 0);
            break;
        case 'E':
            for (size_t i = 0; i < ARRAYSIZE(hfuzz.envs); i++) {
                if (hfuzz.envs[i] == NULL) {
                    hfuzz.envs[i] = optarg;
                    break;
                }
            }
            break;
        case 'w':
            hfuzz.dictionaryFile = optarg;
            break;
        case 'L':
            switch (optarg[0]) {
            case 'R':
                hfuzz.disableRandomization = false;
                break;
            case 'U':
                hfuzz.msanReportUMRS = true;
                break;
            default:
                LOGMSG(l_ERROR, "Unknown -L switch");
                usage(EXIT_FAILURE);
            }
        default:
            break;
        }
    }
    hfuzz.cmdline = &argv[optind];

    log_setMinLevel(ll);

    if (hfuzz.dynamicFileBestSz > hfuzz.maxFileSz) {
        LOGMSG(l_FATAL,
               "Initial dynamic file size cannot be larger than maximum file size (%zu > %zu)",
               hfuzz.dynamicFileBestSz, hfuzz.maxFileSz);
    }

    if ((hfuzz.dynamicFileBest = malloc(hfuzz.maxFileSz)) == NULL) {
        LOGMSG(l_FATAL, "malloc(%zu) failed", hfuzz.maxFileSz);
    }

    if (!hfuzz.cmdline[0]) {
        LOGMSG(l_FATAL, "Please specify a binary to fuzz");
        usage(false);
    }

    if (!hfuzz.fuzzStdin && !checkFor_FILE_PLACEHOLDER(hfuzz.cmdline)) {
        LOGMSG(l_FATAL,
               "You must specify '" _HF_FILE_PLACEHOLDER
               "' when the -s (stdin fuzzing) option is not set");
        usage(false);
    }

    if (strchr(hfuzz.fileExtn, '/')) {
        LOGMSG(l_FATAL, "The file extension contains the '/' character: '%s'", hfuzz.fileExtn);
        usage(false);
    }

    if (hfuzz.pid > 0) {
        LOGMSG(l_INFO, "PID=%d specified, lowering maximum number of concurrent threads to 1",
               hfuzz.pid);
        hfuzz.threadsMax = 1;
    }

    LOGMSG(l_INFO,
           "debugLevel: %d, inputFile '%s', nullifyStdio: %d, fuzzStdin: %d, saveUnique: %d, flipRate: %lf, "
           "externalCommand: '%s', tmOut: %ld, mutationsMax: %ld, threadsMax: %ld, fileExtn '%s', ignoreAddr: %p, "
           "memoryLimit: %lu (MiB), fuzzExe: '%s', fuzzedPid: %d",
           ll, hfuzz.inputFile, hfuzz.nullifyStdio ? 1 : 0,
           hfuzz.fuzzStdin ? 1 : 0, hfuzz.saveUnique ? 1 : 0,
           hfuzz.flipRate,
           hfuzz.externalCommand == NULL ? "NULL" : hfuzz.externalCommand,
           hfuzz.tmOut, hfuzz.mutationsMax, hfuzz.threadsMax,
           hfuzz.fileExtn, hfuzz.ignoreAddr, hfuzz.asLimit, hfuzz.cmdline[0], hfuzz.pid);

    if (!files_init(&hfuzz)) {
        LOGMSG(l_FATAL, "Couldn't load input files");
        exit(EXIT_FAILURE);
    }

    if (hfuzz.dictionaryFile && (files_parseDictionary(&hfuzz) == false)) {
        LOGMSG(l_FATAL, "Couldn't parse dictionary file ('%s')", hfuzz.dictionaryFile);
    }

    /*
     * So far so good
     */
    fuzz_main(&hfuzz);

    free(hfuzz.dynamicFileBest);

    abort();                    /* NOTREACHED */
    return EXIT_SUCCESS;
}<|MERGE_RESOLUTION|>--- conflicted
+++ resolved
@@ -69,8 +69,6 @@
            " [" AB "-d val" AC "] : debug level (0 - FATAL ... 4 - DEBUG), (default: '" AB "3" AC
            "' [INFO])\n"
            " [" AB "-e val" AC "] : file extension (e.g. 'swf'), (default: '" AB "fuzz" AC "')\n"
-           " [" AB "-W val" AC "] : Workspace directory to save crashes & runtime files\n"
-           "            (default: current '.')\n"
            " [" AB "-r val" AC "] : flip rate, (default: '" AB "0.001" AC "')\n"
            " [" AB "-w val" AC "] : wordlist, (default: empty) [tokens delimited by NUL-bytes]\n"
            " [" AB "-c val" AC "] : external command modifying the input corpus of files,\n"
@@ -142,7 +140,6 @@
         .fuzzStdin = false,
         .saveUnique = false,
         .fileExtn = "fuzz",
-        .workDir = ".",
         .flipRate = 0.001f,
         .externalCommand = NULL,
         .dictionaryFile = NULL,
@@ -183,11 +180,7 @@
     }
 
     for (;;) {
-<<<<<<< HEAD
-        c = getopt(argc, argv, "-?hqvsuf:d:e:W:r:c:F:D:t:a:R:n:N:l:p:g:o:E:w:");
-=======
         c = getopt(argc, argv, "-?hqvsuf:d:e:r:c:F:D:t:a:R:n:N:l:p:g:o:E:w:L:");
->>>>>>> 05670174
         if (c < 0)
             break;
 
@@ -216,9 +209,6 @@
             break;
         case 'e':
             hfuzz.fileExtn = optarg;
-            break;
-        case 'W':
-            hfuzz.workDir = optarg;
             break;
         case 'r':
             hfuzz.flipRate = strtod(optarg, NULL);
