--- conflicted
+++ resolved
@@ -151,19 +151,14 @@
                  ATOMIC_GET(hfuzz->uniqueCrashesCnt),
                  ATOMIC_GET(hfuzz->blCrashesCnt), ATOMIC_GET(hfuzz->verifiedCrashesCnt));
     }else{
-    display_put("Crashes: " ESC_BOLD "%zu" ESC_RESET " (unique: " ESC_BOLD "%zu" ESC_RESET
+                display_put("Crashes: " ESC_BOLD "%zu" ESC_RESET " (unique: " ESC_BOLD "%zu" ESC_RESET
                 ", blacklist: " ESC_BOLD "%zu" ESC_RESET ", verified: " ESC_BOLD "%zu" ESC_RESET
                 ")\n", ATOMIC_GET(hfuzz->crashesCnt),
                 ATOMIC_GET(hfuzz->uniqueCrashesCnt),
                 ATOMIC_GET(hfuzz->blCrashesCnt), ATOMIC_GET(hfuzz->verifiedCrashesCnt));
-<<<<<<< HEAD
-    display_put("Timeouts (%" _HF_MONETARY_MOD "zu sec): " ESC_BOLD "%" _HF_MONETARY_MOD "zu"
-                ESC_RESET "\n", hfuzz->tmOut, ATOMIC_GET(hfuzz->timeoutedCnt));
-=======
     }
 
     display_put("Timeouts: " ESC_BOLD "%zu" ESC_RESET "\n", ATOMIC_GET(hfuzz->timeoutedCnt));
->>>>>>> ea12ece8
 
     /* Feedback data sources are enabled. Start with common headers. */
     if (hfuzz->dynFileMethod != _HF_DYNFILE_NONE || hfuzz->useSanCov) {
